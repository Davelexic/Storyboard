# Cinematic Reading Engine (Cinei-read)

<<<<<<< HEAD
[![CI](https://github.com/OWNER/Storyboard/actions/workflows/ci.yml/badge.svg)](https://github.com/OWNER/Storyboard/actions/workflows/ci.yml)

This repository contains the early scaffolding for **Cinei-read**, an MVP
that enhances traditional ebooks with subtle cinematic effects.
=======
> **Transform your reading experience with subtle cinematic enhancements**
>>>>>>> 38c96ad2

A revolutionary digital reading platform that enhances traditional ebooks with intelligent cinematic effects—kinetic typography, atmospheric audio, and thematic visuals—while preserving the fundamental joy of reading.

## 🎯 Vision & Philosophy

### Core Vision
Create a new media format that bridges traditional literature and modern interactive entertainment by integrating subtle, tasteful, and dynamic theatrical elements into digital books.

### Core Philosophy
**The book is the star.** All effects serve as subconscious enhancements to the reader's imagination, never as distractions. Built on "less is more," the most impactful effects are reserved for critical story moments, deepening immersion without disrupting the reading experience.

### Target Audience
- Avid readers who are technologically curious
- Younger audiences accustomed to dynamic digital media
- Anyone seeking a more immersive reading experience

## 🏗️ System Architecture

### Client-Server Model
The system separates intensive processing from real-time rendering for optimal performance:

#### 📱 Mobile Client (The Reader)
- **Platform**: React Native (Android first, iOS planned)
- **Purpose**: Upload books, manage library, experience enhanced content
- **Responsibilities**: Parse Cinematic Markup, render effects in real-time

#### ⚙️ Backend (The Conversion Engine)
- **Framework**: Python with FastAPI
- **Purpose**: Complete analysis and enhancement processing
- **Responsibilities**: Receive ebooks, parse content, apply effects, return enhanced versions

## 📋 Requirements

### Functional Requirements
- ✅ User account creation and management
- ✅ Secure EPUB upload and processing
- ✅ Personal library management
- ✅ Immersive Reader with playback controls
- ✅ Adjustable text size and brightness
- ✅ Global effect intensity settings
- ✅ Effect enable/disable options

### Non-Functional Requirements
- **Performance**: Process average novels in <2 minutes, maintain 60fps animations
- **Scalability**: Handle concurrent book processing as user base grows
- **Security**: Secure storage and private processing of user content

## 🧠 The Algorithmic Rulebook

### Guiding Principles
1. **Thematic Design**: Determine book's overall theme for Base Theme selection
2. **Effects Hierarchy**: Operate on strict layering system (no effect overload)
3. **Climactic Emphasis**: Reserve powerful effects for narrative climaxes
4. **Subtlety First**: All effect parameters default to low values

### Processing Pipeline

#### Step 1: Structural Analysis
**Action**: Parse EPUB to understand basic structure using XML parser
**Output**: Structured text map (Document Object Model for books)
**Example**: Separates character dialogue and identifies chapter/scene structure

#### Step 2: Thematic & Genre Analysis
**Action**: Use NLP libraries (spaCy/NLTK) for text classification
**Output**: Primary theme tag (e.g., `theme: sci-fi`, `theme: historical`)
**Example**: "Romeo and Juliet" → `theme: historical` → worn manuscript Base Theme

#### Step 3: Character & Dialogue Analysis
**Action**: 
- Create character profiles
- Perform sentiment analysis on dialogue
- Track emotional shifts throughout narrative
**Output**: Character profiles with evolving emotional signatures
**Example**: Tybalt → `emotion: aggressive`, Benvolio → `emotion: calm`

#### Step 4: Narrative Climax Detection
**Action**: Analyze pacing and emotional intensity for key moments
**Output**: Flags marking climactic sections
**Example**: "Have at thee, coward!" + "They fight" → climax flag → Critical Effect permission

#### Step 5: Effects Mapping & Output
**Action**:
- Apply Base Theme to entire book
- Apply Character Effects to corresponding dialogue
- Sparingly apply Secondary Effects in non-climactic sections
- Apply single Critical Effect in climactic sections
**Output**: Enhanced file in Cinematic Markup JSON format

## 📄 Cinematic Markup Format

The system outputs a structured JSON format that the mobile client parses:

```json
{
  "bookTitle": "Romeo and Juliet",
  "theme": "historical_manuscript",
  "chapters": [
    {
      "chapterTitle": "Act 1, Scene 1",
      "content": [
        {
          "type": "dialogue",
          "speaker": "Tybalt",
          "text": "What, drawn, and talk of peace! I hate the word...",
          "effects": [
            { "type": "text_style", "style": "fiery_sharp" },
            { "type": "word_effect", "word": "hate", "effect": "burn" }
          ]
        },
        {
          "type": "action",
          "text": "*They fight*",
          "effects": [
            { "type": "sound", "sound": "swords_clash.mp3", "volume": 0.3 }
          ]
        }
      ]
    }
  ]
}
```

## 🗂️ Project Structure

```
Storyboard/
├── backend/           # FastAPI service for EPUB processing
│   ├── app/
│   │   ├── models/    # Data models
│   │   ├── routers/   # API endpoints
│   │   └── services/  # Business logic
│   └── requirements.txt
├── client/            # React Native mobile app
│   ├── App.js
│   └── package.json
├── model/             # Legacy prototype code (to be refactored)
├── storyboard.py      # Original experiment script
└── README.md
```

## 🚀 Development Roadmap

### Phase 1: Core Engine & Reader (3 Months)
- [ ] Develop backend service with basic EPUB parsing
- [ ] Build initial Android client with functional library and reader
- [ ] Create manual Cinematic Markup file for "Romeo and Juliet" testing

### Phase 2: The Learning Algorithm (4 Months)
- [ ] Integrate NLP and sentiment analysis libraries
- [ ] Develop thematic, character, and climax detection logic
- [ ] Begin algorithm training on public domain books

### Phase 3: Closed Beta & Refinement (2 Months)
- [ ] Invite small user group for full pipeline testing
- [ ] Gather feedback on effect quality and subtlety
- [ ] Refine algorithm based on user feedback

### Phase 4: Public Launch & Iteration (Ongoing)
- [ ] Release on Google Play Store
- [ ] Continuous algorithm improvement
- [ ] New effects library expansion

## 🛠️ Getting Started

### Prerequisites
- Python 3.8+
- Node.js 16+
- React Native development environment

### Installation
```bash
<<<<<<< HEAD
alembic revision --autogenerate -m "description"  # create a new migration
alembic upgrade head                                # apply migrations
```

## Testing

Run the test suite and verify Python syntax with:

```bash
pytest
python -m py_compile $(git ls-files '*.py')
```

The CI workflow executes these commands on every push.
=======
# Backend setup
cd backend
pip install -r requirements.txt

# Client setup
cd client
npm install
```

### Development
```bash
# Start backend server
cd backend
uvicorn app.main:app --reload

# Start React Native app
cd client
npx react-native run-android
```

## 🤝 Contributing

This project is in early development. Contributions are welcome! Please see our contributing guidelines for more details.

## 📄 License

[License information to be added]

---

**Cinei-read** - Where literature meets cinematic magic ✨
>>>>>>> 38c96ad2
<|MERGE_RESOLUTION|>--- conflicted
+++ resolved
@@ -1,13 +1,10 @@
 # Cinematic Reading Engine (Cinei-read)
 
-<<<<<<< HEAD
 [![CI](https://github.com/OWNER/Storyboard/actions/workflows/ci.yml/badge.svg)](https://github.com/OWNER/Storyboard/actions/workflows/ci.yml)
 
 This repository contains the early scaffolding for **Cinei-read**, an MVP
 that enhances traditional ebooks with subtle cinematic effects.
-=======
-> **Transform your reading experience with subtle cinematic enhancements**
->>>>>>> 38c96ad2
+
 
 A revolutionary digital reading platform that enhances traditional ebooks with intelligent cinematic effects—kinetic typography, atmospheric audio, and thematic visuals—while preserving the fundamental joy of reading.
 
@@ -179,9 +176,13 @@
 
 ### Installation
 ```bash
-<<<<<<< HEAD
-alembic revision --autogenerate -m "description"  # create a new migration
-alembic upgrade head                                # apply migrations
+# Backend setup
+cd backend
+pip install -r requirements.txt
+
+# Client setup
+cd client
+npm install
 ```
 
 ## Testing
@@ -194,15 +195,6 @@
 ```
 
 The CI workflow executes these commands on every push.
-=======
-# Backend setup
-cd backend
-pip install -r requirements.txt
-
-# Client setup
-cd client
-npm install
-```
 
 ### Development
 ```bash
@@ -226,4 +218,3 @@
 ---
 
 **Cinei-read** - Where literature meets cinematic magic ✨
->>>>>>> 38c96ad2
